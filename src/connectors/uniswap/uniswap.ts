import { UniswapishPriceError } from '../../services/error-handler';
import { isFractionString } from '../../services/validators';
import { UniswapConfig } from './uniswap.config';
import routerAbi from './uniswap_v2_router_abi.json';
import {
  ContractInterface,
  ContractTransaction,
} from '@ethersproject/contracts';
import { AlphaRouter } from '@uniswap/smart-order-router';
import { Trade, SwapRouter } from '@uniswap/router-sdk';
import {
  FeeAmount,
  MethodParameters,
  Pool,
  SwapQuoter,
  Trade as UniswapV3Trade,
<<<<<<< HEAD
  Route
=======
  Route,
>>>>>>> 373c5778
} from '@uniswap/v3-sdk';
import { abi as IUniswapV3PoolABI } from '@uniswap/v3-core/artifacts/contracts/interfaces/IUniswapV3Pool.sol/IUniswapV3Pool.json';
import { abi as IUniswapV3FactoryABI } from '@uniswap/v3-core/artifacts/contracts/interfaces/IUniswapV3Factory.sol/IUniswapV3Factory.json';
import {
  Token,
  CurrencyAmount,
  Percent,
  TradeType,
  Currency,
} from '@uniswap/sdk-core';
import {
  BigNumber,
  Transaction,
  Wallet,
  Contract,
  utils,
  constants,
} from 'ethers';
import { logger } from '../../services/logger';
import { percentRegexp } from '../../services/config-manager-v2';
import { Ethereum } from '../../chains/ethereum/ethereum';
import { Polygon } from '../../chains/polygon/polygon';
import { BinanceSmartChain } from "../../chains/binance-smart-chain/binance-smart-chain";
import { ExpectedTrade, Uniswapish } from '../../services/common-interfaces';
import { getAddress } from 'ethers/lib/utils';

export class Uniswap implements Uniswapish {
  private static _instances: { [name: string]: Uniswap };
<<<<<<< HEAD
  private chain: Ethereum | Polygon;
  private _alphaRouter: AlphaRouter | null;
=======
  private chain: Ethereum | Polygon | BinanceSmartChain;
  private _alphaRouter: AlphaRouter;
>>>>>>> 373c5778
  private _router: string;
  private _routerAbi: ContractInterface;
  private _v3Factory: string;
  private _gasLimitEstimate: number;
  private _ttl: number;
  private _maximumHops: number;
  private chainId;
  private tokenList: Record<string, Token> = {};
  private _ready: boolean = false;
  private readonly _useRouter: boolean;
  private readonly _feeTier: FeeAmount;
  private readonly _quoterContractAddress: string;
  private readonly _factoryAddress: string;

  private constructor(chain: string, network: string) {
    const config = UniswapConfig.config;
    if (chain === 'ethereum') {
      this.chain = Ethereum.getInstance(network);
    } else if (chain === 'polygon') {
      this.chain = Polygon.getInstance(network);
    } else {
      this.chain = BinanceSmartChain.getInstance(network);
    }
    this.chainId = this.chain.chainId;
    this._ttl = UniswapConfig.config.ttl;
    this._maximumHops = UniswapConfig.config.maximumHops;

    this._alphaRouter = null;
    if (this.chainId !== 11155111 && this.chainId !== 8453) {
        this._alphaRouter = new AlphaRouter({
        chainId: this.chainId,
        provider: this.chain.provider,
      });
    }
    this._routerAbi = routerAbi.abi;
    this._gasLimitEstimate = UniswapConfig.config.gasLimitEstimate;
    this._router = config.uniswapV3SmartOrderRouterAddress(chain, network);
    this._v3Factory = config.uniswapV3FactoryAddress(chain, network);

    if (config.useRouter === false && config.feeTier == null) {
      throw new Error('Must specify fee tier if not using router');
    }
    if (config.useRouter === false && config.quoterContractAddress == null) {
      throw new Error(
        'Must specify quoter contract address if not using router'
      );
    }
    this._useRouter = config.useRouter ?? true;
    this._feeTier = config.feeTier
      ? FeeAmount[config.feeTier as keyof typeof FeeAmount]
      : FeeAmount.MEDIUM;
<<<<<<< HEAD
    this._quoterContractAddress = config.quoterContractAddress(network);
    this._factoryAddress = config.uniswapV3FactoryAddress(network);
=======
    this._quoterContractAddress = config.quoterContractAddress(chain, network);
>>>>>>> 373c5778
  }

  public static getInstance(chain: string, network: string): Uniswap {
    if (Uniswap._instances === undefined) {
      Uniswap._instances = {};
    }
    if (!(chain + network in Uniswap._instances)) {
      Uniswap._instances[chain + network] = new Uniswap(chain, network);
    }

    return Uniswap._instances[chain + network];
  }

  /**
   * Given a token's address, return the connector's native representation of
   * the token.
   *
   * @param address Token address
   */
  public getTokenByAddress(address: string): Token {
    return this.tokenList[getAddress(address)];
  }

  public async init() {
    if (!this.chain.ready()) {
      await this.chain.init();
    }
    for (const token of this.chain.storedTokenList) {
      this.tokenList[token.address] = new Token(
        this.chainId,
        token.address,
        token.decimals,
        token.symbol,
        token.name
      );
    }
    this._ready = true;
  }

  public ready(): boolean {
    return this._ready;
  }

  /**
   * Router address.
   */
  public get router(): string {
    return this._router;
  }

  /**
   * AlphaRouter instance.
   */
  public get alphaRouter(): AlphaRouter {
    if (this._alphaRouter === null) {
      throw new Error('AlphaRouter is not initialized');
    }
    return this._alphaRouter;
  }

  /**
   * Router smart contract ABI.
   */
  public get routerAbi(): ContractInterface {
    return this._routerAbi;
  }

  /**
   * Default gas limit used to estimate gasCost for swap transactions.
   */
  public get gasLimitEstimate(): number {
    return this._gasLimitEstimate;
  }

  /**
   * Default time-to-live for swap transactions, in seconds.
   */
  public get ttl(): number {
    return this._ttl;
  }

  /**
   * Default maximum number of hops for to go through for a swap transactions.
   */
  public get maximumHops(): number {
    return this._maximumHops;
  }

  /**
   * Gets the allowed slippage percent from the optional parameter or the value
   * in the configuration.
   *
   * @param allowedSlippageStr (Optional) should be of the form '1/10'.
   */
  public getAllowedSlippage(allowedSlippageStr?: string): Percent {
    if (allowedSlippageStr != null && isFractionString(allowedSlippageStr)) {
      const fractionSplit = allowedSlippageStr.split('/');
      return new Percent(fractionSplit[0], fractionSplit[1]);
    }

    const allowedSlippage = UniswapConfig.config.allowedSlippage;
    const nd = allowedSlippage.match(percentRegexp);
    if (nd) return new Percent(nd[1], nd[2]);
    throw new Error(
      'Encountered a malformed percent string in the config for ALLOWED_SLIPPAGE.'
    );
  }

  /**
   * Given the amount of `baseToken` to put into a transaction, calculate the
   * amount of `quoteToken` that can be expected from the transaction.
   *
   * This is typically used for calculating token sell prices.
   *
   * @param baseToken Token input for the transaction
   * @param quoteToken Output from the transaction
   * @param amount Amount of `baseToken` to put into the transaction
   */
  async estimateSellTrade(
    baseToken: Token,
    quoteToken: Token,
    amount: BigNumber,
    allowedSlippage?: string,
    poolId?: string
  ): Promise<ExpectedTrade> {
    const nativeTokenAmount: CurrencyAmount<Token> =
      CurrencyAmount.fromRawAmount(baseToken, amount.toString());

    logger.info(
      `Fetching trade data for ${baseToken.address}-${quoteToken.address}.`
    );

    if (this._useRouter) {
      if (this._alphaRouter === null) {
        throw new Error('AlphaRouter is not initialized');
      }
      const route = await this._alphaRouter.route(
        nativeTokenAmount,
        quoteToken,
        TradeType.EXACT_INPUT,
        undefined,
        {
          maxSwapsPerPath: this.maximumHops,
        }
      );

      if (!route) {
        throw new UniswapishPriceError(
          `priceSwapIn: no trade pair found for ${baseToken.address} to ${quoteToken.address}.`
        );
      }
      logger.info(
        `Best trade for ${baseToken.address}-${quoteToken.address}: ` +
          `${route.trade.executionPrice.toFixed(6)}` +
          `${baseToken.symbol}.`
      );
      const expectedAmount = route.trade.minimumAmountOut(
        this.getAllowedSlippage(allowedSlippage)
      );
      return { trade: route.trade, expectedAmount };
    } else {
      const pool = await this.getPool(baseToken, quoteToken, this._feeTier, poolId);
      if (!pool) {
        throw new UniswapishPriceError(
          `priceSwapIn: no trade pair found for ${baseToken.address} to ${quoteToken.address}.`
        );
      }
      const swapRoute = new Route([pool], baseToken, quoteToken);
      const quotedAmount = await this.getQuote(
        swapRoute,
        quoteToken,
        nativeTokenAmount,
        TradeType.EXACT_INPUT
      );
      const trade = UniswapV3Trade.createUncheckedTrade({
        route: swapRoute,
        inputAmount: nativeTokenAmount,
        outputAmount: quotedAmount,
        tradeType: TradeType.EXACT_INPUT,
      });
      logger.info(
        `Best trade for ${baseToken.address}-${quoteToken.address}: ` +
          `${trade.executionPrice.toFixed(6)}` +
          `${baseToken.symbol}.`
      );
      const expectedAmount = trade.minimumAmountOut(
        this.getAllowedSlippage(allowedSlippage)
      );
      return { trade, expectedAmount };
    }
  }

  /**
   * Given the amount of `baseToken` desired to acquire from a transaction,
   * calculate the amount of `quoteToken` needed for the transaction.
   *
   * This is typically used for calculating token buy prices.
   *
   * @param quoteToken Token input for the transaction
   * @param baseToken Token output from the transaction
   * @param amount Amount of `baseToken` desired from the transaction
   */
  async estimateBuyTrade(
    quoteToken: Token,
    baseToken: Token,
    amount: BigNumber,
    allowedSlippage?: string,
    poolId?: string
  ): Promise<ExpectedTrade> {
    const nativeTokenAmount: CurrencyAmount<Token> =
      CurrencyAmount.fromRawAmount(baseToken, amount.toString());
    logger.info(
      `Fetching pair data for ${quoteToken.address}-${baseToken.address}.`
    );

    if (this._useRouter) {
      if (this._alphaRouter === null) {
        throw new Error('AlphaRouter is not initialized');
      }
      const route = await this._alphaRouter.route(
        nativeTokenAmount,
        quoteToken,
        TradeType.EXACT_OUTPUT,
        undefined,
        {
          maxSwapsPerPath: this.maximumHops,
        }
      );
      if (!route) {
        throw new UniswapishPriceError(
          `priceSwapOut: no trade pair found for ${quoteToken.address} to ${baseToken.address}.`
        );
      }
      logger.info(
        `Best trade for ${quoteToken.address}-${baseToken.address}: ` +
          `${route.trade.executionPrice.invert().toFixed(6)} ` +
          `${baseToken.symbol}.`
      );

      const expectedAmount = route.trade.maximumAmountIn(
        this.getAllowedSlippage(allowedSlippage)
      );
      return { trade: route.trade, expectedAmount };
    } else {
      const pool = await this.getPool(quoteToken, baseToken, this._feeTier, poolId);
      if (!pool) {
        throw new UniswapishPriceError(
          `priceSwapOut: no trade pair found for ${quoteToken.address} to ${baseToken.address}.`
        );
      }
      const swapRoute = new Route([pool], quoteToken, baseToken);
      const quotedAmount = await this.getQuote(
        swapRoute,
        quoteToken,
        nativeTokenAmount,
        TradeType.EXACT_OUTPUT
      );
      const trade = UniswapV3Trade.createUncheckedTrade({
        route: swapRoute,
        inputAmount: quotedAmount,
        outputAmount: nativeTokenAmount,
        tradeType: TradeType.EXACT_OUTPUT,
      });
      logger.info(
        `Best trade for ${baseToken.address}-${quoteToken.address}: ` +
          `${trade.executionPrice.invert().toFixed(6)}` +
          `${baseToken.symbol}.`
      );
      const expectedAmount = trade.maximumAmountIn(
        this.getAllowedSlippage(allowedSlippage)
      );
      return { trade, expectedAmount };
    }
  }

  /**
   * Given a wallet and a Uniswap trade, try to execute it on blockchain.
   *
   * @param wallet Wallet
   * @param trade Expected trade
   * @param gasPrice Base gas price, for pre-EIP1559 transactions
   * @param uniswapRouter Router smart contract address
   * @param ttl How long the swap is valid before expiry, in seconds
   * @param _abi Router contract ABI
   * @param gasLimit Gas limit
   * @param nonce (Optional) EVM transaction nonce
   * @param maxFeePerGas (Optional) Maximum total fee per gas you want to pay
   * @param maxPriorityFeePerGas (Optional) Maximum tip per gas you want to pay
   */
  async executeTrade(
    wallet: Wallet,
    trade: Trade<Currency, Currency, TradeType>,
    gasPrice: number,
    uniswapRouter: string,
    ttl: number,
    _abi: ContractInterface,
    gasLimit: number,
    nonce?: number,
    maxFeePerGas?: BigNumber,
    maxPriorityFeePerGas?: BigNumber,
    allowedSlippage?: string
  ): Promise<Transaction> {
    const methodParameters: MethodParameters = SwapRouter.swapCallParameters(
      trade,
      {
        deadlineOrPreviousBlockhash: Math.floor(Date.now() / 1000 + ttl),
        recipient: wallet.address,
        slippageTolerance: this.getAllowedSlippage(allowedSlippage),
      }
    );

    return this.chain.nonceManager.provideNonce(
      nonce,
      wallet.address,
      async (nextNonce) => {
        let tx: ContractTransaction;
        if (maxFeePerGas !== undefined || maxPriorityFeePerGas !== undefined) {
          tx = await wallet.sendTransaction({
            data: methodParameters.calldata,
            to: uniswapRouter,
            gasLimit: gasLimit.toFixed(0),
            value: methodParameters.value,
            nonce: nextNonce,
            maxFeePerGas,
            maxPriorityFeePerGas,
          });
        } else {
          tx = await wallet.sendTransaction({
            data: methodParameters.calldata,
            to: uniswapRouter,
            gasPrice: (gasPrice * 1e9).toFixed(0),
            gasLimit: gasLimit.toFixed(0),
            value: methodParameters.value,
            nonce: nextNonce,
          });
        }
        logger.info(JSON.stringify(tx));
        return tx;
      }
    );
  }

  private async getPool(
    tokenA: Token,
    tokenB: Token,
    feeTier: FeeAmount,
    poolId?: string
  ): Promise<Pool | null> {
    const uniswapFactory = new Contract(
<<<<<<< HEAD
      this._factoryAddress,
=======
      this._v3Factory,
>>>>>>> 373c5778
      IUniswapV3FactoryABI,
      this.chain.provider
    );
    // Use Uniswap V3 factory to get pool address instead of `Pool.getAddress` to check if pool exists.
    const poolAddress = poolId || await uniswapFactory.getPool(
      tokenA.address,
      tokenB.address,
      feeTier
    );
    if (poolAddress === constants.AddressZero || poolAddress === undefined || poolAddress === '') {
      return null;
    }
    const poolContract = new Contract(
      poolAddress,
      IUniswapV3PoolABI,
      this.chain.provider
    );

    const [liquidity, slot0, fee] = await Promise.all([
      poolContract.liquidity(),
      poolContract.slot0(),
      poolContract.fee(),
    ]);
    const [sqrtPriceX96, tick] = slot0;

    const pool = new Pool(
      tokenA,
      tokenB,
      fee,
      sqrtPriceX96,
      liquidity,
      tick
    );

    return pool;
  }

  private async getQuote(
    swapRoute: Route<Token, Token>,
    quoteToken: Token,
    amount: CurrencyAmount<Token>,
    tradeType: TradeType
  ) {
    const { calldata } = await SwapQuoter.quoteCallParameters(
      swapRoute,
      amount,
      tradeType,
      { useQuoterV2: true }
    );
    const quoteCallReturnData = await this.chain.provider.call({
      to: this._quoterContractAddress,
      data: calldata,
    });
    const quoteTokenRawAmount = utils.defaultAbiCoder.decode(
      ['uint256'],
      quoteCallReturnData
    );
    const qouteTokenAmount = CurrencyAmount.fromRawAmount(
      quoteToken,
      quoteTokenRawAmount.toString()
    );
    return qouteTokenAmount;
  }
}<|MERGE_RESOLUTION|>--- conflicted
+++ resolved
@@ -14,11 +14,7 @@
   Pool,
   SwapQuoter,
   Trade as UniswapV3Trade,
-<<<<<<< HEAD
-  Route
-=======
   Route,
->>>>>>> 373c5778
 } from '@uniswap/v3-sdk';
 import { abi as IUniswapV3PoolABI } from '@uniswap/v3-core/artifacts/contracts/interfaces/IUniswapV3Pool.sol/IUniswapV3Pool.json';
 import { abi as IUniswapV3FactoryABI } from '@uniswap/v3-core/artifacts/contracts/interfaces/IUniswapV3Factory.sol/IUniswapV3Factory.json';
@@ -47,13 +43,8 @@
 
 export class Uniswap implements Uniswapish {
   private static _instances: { [name: string]: Uniswap };
-<<<<<<< HEAD
-  private chain: Ethereum | Polygon;
+  private chain: Ethereum | Polygon | BinanceSmartChain;
   private _alphaRouter: AlphaRouter | null;
-=======
-  private chain: Ethereum | Polygon | BinanceSmartChain;
-  private _alphaRouter: AlphaRouter;
->>>>>>> 373c5778
   private _router: string;
   private _routerAbi: ContractInterface;
   private _v3Factory: string;
@@ -66,7 +57,6 @@
   private readonly _useRouter: boolean;
   private readonly _feeTier: FeeAmount;
   private readonly _quoterContractAddress: string;
-  private readonly _factoryAddress: string;
 
   private constructor(chain: string, network: string) {
     const config = UniswapConfig.config;
@@ -105,12 +95,7 @@
     this._feeTier = config.feeTier
       ? FeeAmount[config.feeTier as keyof typeof FeeAmount]
       : FeeAmount.MEDIUM;
-<<<<<<< HEAD
-    this._quoterContractAddress = config.quoterContractAddress(network);
-    this._factoryAddress = config.uniswapV3FactoryAddress(network);
-=======
     this._quoterContractAddress = config.quoterContractAddress(chain, network);
->>>>>>> 373c5778
   }
 
   public static getInstance(chain: string, network: string): Uniswap {
@@ -460,11 +445,7 @@
     poolId?: string
   ): Promise<Pool | null> {
     const uniswapFactory = new Contract(
-<<<<<<< HEAD
-      this._factoryAddress,
-=======
       this._v3Factory,
->>>>>>> 373c5778
       IUniswapV3FactoryABI,
       this.chain.provider
     );
