import { Avalanche } from '../chains/avalanche/avalanche';
import { Cronos } from '../chains/cronos/cronos';
import { Ethereum } from '../chains/ethereum/ethereum';
import { BinanceSmartChain } from '../chains/binance-smart-chain/binance-smart-chain';
import { Harmony } from '../chains/harmony/harmony';
import { Polygon } from '../chains/polygon/polygon';
import { Xdc } from '../chains/xdc/xdc';
import { MadMeerkat } from '../connectors/mad_meerkat/mad_meerkat';
import { Openocean } from '../connectors/openocean/openocean';
import { Pangolin } from '../connectors/pangolin/pangolin';
import { Perp } from '../connectors/perp/perp';
import { Quickswap } from '../connectors/quickswap/quickswap';
import { PancakeSwap } from '../connectors/pancakeswap/pancakeswap';
import { Uniswap } from '../connectors/uniswap/uniswap';
import { UniswapLP } from '../connectors/uniswap/uniswap.lp';
import { VVSConnector } from '../connectors/vvs/vvs';
import { InjectiveCLOB } from '../connectors/injective/injective';
import { InjectiveClobPerp } from '../connectors/injective-perp/injective.perp';
import { Injective } from '../chains/injective/injective';
import {
  Ethereumish,
  Nearish,
  Perpish,
  RefAMMish,
  Uniswapish,
  UniswapLPish,
  Xdcish,
} from './common-interfaces';
import { Traderjoe } from '../connectors/traderjoe/traderjoe';
import { Sushiswap } from '../connectors/sushiswap/sushiswap';
import { Defikingdoms } from '../connectors/defikingdoms/defikingdoms';
import { Defira } from '../connectors/defira/defira';
import { Near } from '../chains/near/near';
import { Ref } from '../connectors/ref/ref';
import { Xsswap } from '../connectors/xsswap/xsswap';

export type ChainUnion = Ethereumish | Nearish | Injective | Xdcish;

export type Chain<T> = T extends Ethereumish
  ? Ethereumish
  : T extends Nearish
  ? Nearish
  : T extends Xdcish
  ? Xdcish
  : T extends Injective
  ? Injective
  : never;

export async function getChain<T>(
  chain: string,
  network: string
): Promise<Chain<T>> {
  let chainInstance: ChainUnion;

  if (chain === 'ethereum') chainInstance = Ethereum.getInstance(network);
  else if (chain === 'avalanche')
    chainInstance = Avalanche.getInstance(network);
  else if (chain === 'polygon') chainInstance = Polygon.getInstance(network);
  else if (chain === 'xdc') chainInstance = Xdc.getInstance(network);
  else if (chain === 'harmony') chainInstance = Harmony.getInstance(network);
  else if (chain === 'near') chainInstance = Near.getInstance(network);
  else if (chain === 'binance-smart-chain')
    chainInstance = BinanceSmartChain.getInstance(network);
  else if (chain === 'cronos') chainInstance = Cronos.getInstance(network);
  else if (chain === 'injective')
    chainInstance = Injective.getInstance(network);
  else throw new Error('unsupported chain');

  if (!chainInstance.ready()) {
    await chainInstance.init();
  }

  return chainInstance as Chain<T>;
}

type ConnectorUnion =
  | Uniswapish
  | UniswapLPish
  | Perpish
  | RefAMMish
  | InjectiveCLOB
  | InjectiveClobPerp;

export type Connector<T> = T extends Uniswapish
  ? Uniswapish
  : T extends UniswapLPish
  ? UniswapLPish
  : T extends Perpish
  ? Perpish
  : T extends RefAMMish
  ? RefAMMish
  : T extends InjectiveCLOB
  ? InjectiveCLOB
  : T extends InjectiveClobPerp
  ? InjectiveClobPerp
  : never;

export async function getConnector<T>(
  chain: string,
  network: string,
  connector: string | undefined,
  address?: string
): Promise<Connector<T>> {
  let connectorInstance: ConnectorUnion;

  if (
    (chain === 'ethereum' || chain === 'polygon') &&
    connector === 'uniswap'
  ) {
    connectorInstance = Uniswap.getInstance(chain, network);
  } else if (chain === 'polygon' && connector === 'quickswap') {
    connectorInstance = Quickswap.getInstance(chain, network);
  } else if (
    (chain === 'ethereum' || chain === 'polygon') &&
    connector === 'uniswapLP'
  ) {
    connectorInstance = UniswapLP.getInstance(chain, network);
  } else if (chain === 'ethereum' && connector === 'perp') {
    connectorInstance = Perp.getInstance(chain, network, address);
  } else if (chain === 'avalanche' && connector === 'pangolin') {
    connectorInstance = Pangolin.getInstance(chain, network);
  } else if (connector === 'openocean') {
    connectorInstance = Openocean.getInstance(chain, network);
  } else if (chain === 'avalanche' && connector === 'traderjoe') {
    connectorInstance = Traderjoe.getInstance(chain, network);
  } else if (chain === 'harmony' && connector === 'defikingdoms') {
    connectorInstance = Defikingdoms.getInstance(chain, network);
  } else if (chain === 'harmony' && connector === 'defira') {
    connectorInstance = Defira.getInstance(chain, network);
  } else if (chain === 'cronos' && connector === 'mad_meerkat') {
    connectorInstance = MadMeerkat.getInstance(chain, network);
  } else if (chain === 'cronos' && connector === 'vvs') {
    connectorInstance = VVSConnector.getInstance(chain, network);
  } else if (chain === 'near' && connector === 'ref') {
    connectorInstance = Ref.getInstance(chain, network);
  } else if (chain === 'binance-smart-chain' && connector === 'pancakeswap') {
    connectorInstance = PancakeSwap.getInstance(chain, network);
  } else if (connector === 'sushiswap') {
    connectorInstance = Sushiswap.getInstance(chain, network);
<<<<<<< HEAD
  } else if (chain === 'injective' && connector === 'injective-perp') {
    connectorInstance = InjectiveClobPerp.getInstance(chain, network);
=======
  } else if (chain === 'xdc' && connector === 'xsswap') {
    connectorInstance = Xsswap.getInstance(chain, network);
>>>>>>> 87ae3e89
  } else if (chain === 'injective' && connector === 'injective') {
    connectorInstance = InjectiveCLOB.getInstance(chain, network);
  } else {
    throw new Error('unsupported chain or connector');
  }

  if (!connectorInstance.ready()) {
    await connectorInstance.init();
  }

  return connectorInstance as Connector<T>;
}<|MERGE_RESOLUTION|>--- conflicted
+++ resolved
@@ -137,13 +137,10 @@
     connectorInstance = PancakeSwap.getInstance(chain, network);
   } else if (connector === 'sushiswap') {
     connectorInstance = Sushiswap.getInstance(chain, network);
-<<<<<<< HEAD
   } else if (chain === 'injective' && connector === 'injective-perp') {
     connectorInstance = InjectiveClobPerp.getInstance(chain, network);
-=======
   } else if (chain === 'xdc' && connector === 'xsswap') {
     connectorInstance = Xsswap.getInstance(chain, network);
->>>>>>> 87ae3e89
   } else if (chain === 'injective' && connector === 'injective') {
     connectorInstance = InjectiveCLOB.getInstance(chain, network);
   } else {
