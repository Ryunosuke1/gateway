--- conflicted
+++ resolved
@@ -15,20 +15,6 @@
       "patternProperties": {
         "[\\w-]+$": {
           "type": "object",
-<<<<<<< HEAD
-          "properties": {
-            "uniswapV3SmartOrderRouterAddress": { "type": "string" },
-            "uniswapV3NftManagerAddress": { "type": "string" },
-            "uniswapV3QuoterV2ContractAddress": { "type": "string" },
-            "uniswapV3FactoryAddress": { "type": "string" }
-          },
-          "required": [
-            "uniswapV3SmartOrderRouterAddress",
-            "uniswapV3NftManagerAddress",
-            "uniswapV3QuoterV2ContractAddress",
-            "uniswapV3FactoryAddress"
-          ],
-=======
           "patternProperties": {
             "^\\w+$": {
               "type": "object",
@@ -45,7 +31,6 @@
               "additionalProperties": false
             }
           },
->>>>>>> 373c5778
           "additionalProperties": false
         }
       },
